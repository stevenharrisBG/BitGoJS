import BigNumber from 'bignumber.js';
import { signTransaction } from '@celo/contractkit/lib/utils/signing-utils';
import {
  addHexPrefix,
  toBuffer,
  bufferToHex,
  bufferToInt,
  rlp,
  rlphash,
  stripZeros,
  ecrecover,
  publicToAddress,
} from 'ethereumjs-util';
import { EthLikeTransactionData, TxData } from '../eth/iface';
import { KeyPair, Utils } from '../eth';

export class CeloTransaction {
  private raw: Buffer[];
  private _from: Buffer;
  private _senderPubKey?;
  private _signatures: Buffer[];
  private _feeCurrency: Buffer = toBuffer('0x');
  private _gatewayFeeRecipient: Buffer = toBuffer('0x');
  private _gatewayFee: Buffer = toBuffer('0x');
  nonce: Buffer;
  gasLimit: Buffer;
  gasPrice: Buffer;
  data: Buffer;
  value: Buffer;
  to: Buffer = toBuffer([]);
  v: Buffer = toBuffer([]);
  r: Buffer = toBuffer([]);
  s: Buffer = toBuffer([]);

  //TODO: validate if this needs to be moved to Utils class
  /**
   * Clean hex formatted values ensuring they have an even length
   *
   * @param numberValue Hex formatted number value. Example '0x01'
   * @returns sanitized value
   */
  private sanitizeHexString(numberValue) {
    if (numberValue === '0x0') {
      return '0x';
    } else if (numberValue.length % 2 === 0) {
      return numberValue;
    }
    return '0x0' + numberValue.slice(2);
  }

  constructor(tx: TxData) {
    this.nonce = toBuffer(this.sanitizeHexString(tx.nonce));
    this.gasLimit = toBuffer(this.sanitizeHexString(tx.gasLimit));
    this.gasPrice = toBuffer(this.sanitizeHexString(tx.gasPrice));
    this.data = toBuffer(tx.data);
    this.value = toBuffer(this.sanitizeHexString(tx.value));
    if (tx.to) {
      this.to = toBuffer(tx.to);
    }
    if (tx.v) {
      this.v = toBuffer(tx.v);
    }
    if (tx.r) {
      this.r = toBuffer(tx.r);
    }
    if (tx.s) {
      this.s = toBuffer(tx.s);
    }
    if (tx.from) {
      this._from = toBuffer(tx.from);
    }
    this.initRaw();
  }

  private initRaw() {
    this.raw = [
      this.nonce,
      this.gasPrice,
      this.gasLimit,
      this._feeCurrency,
      this._gatewayFeeRecipient,
      this._gatewayFee,
      this.to,
      this.value,
      this.data,
      this.v,
      this.r,
      this.s,
    ];
  }

  hash(includeSignature?: boolean): Buffer {
    let items;
    if (includeSignature) {
      items = this.raw;
    } else {
      items = this.raw
        .slice(0, 9)
        .concat([toBuffer(this.getChainId()), stripZeros(toBuffer(0)), stripZeros(toBuffer(0))]);
    }

    return rlphash(items);
  }

  getSenderAddress(): Buffer {
    if (this._from) {
      return this._from;
    }
    const pubKey = this.getSenderPublicKey();
    this._from = publicToAddress(pubKey);
    return this._from;
  }

  getSenderPublicKey() {
    if (this.verifySignature()) {
      // If the signature was verified successfully the _senderPubKey field is defined
      return this._senderPubKey;
    }
    throw new Error('Invalid Signature');
  }

  serialize(): Buffer {
    return rlp.encode(this.raw);
  }

  sign(privateKey: Buffer): void {
    this._signatures = [this.v, this.r, this.s, privateKey];
  }

  verifySignature(): boolean {
    const msgHash = this.hash(false);
    try {
      const chainId = this.getChainId();
      const v = bufferToInt(this.v) - (2 * chainId + 35);
      this._senderPubKey = ecrecover(msgHash, v + 27, this.r, this.s);
    } catch (e) {
      return false;
    }
    return !!this._senderPubKey;
  }

  getChainId(): number {
    let chainId = bufferToInt(this.v);
    if (this.r.length && this.s.length) {
      chainId = (chainId - 35) >> 1;
    }
    return chainId;
  }
}

export class CgldTransactionData implements EthLikeTransactionData {
  constructor(private tx: CeloTransaction) {}

  public static fromJson(tx: TxData): CgldTransactionData {
    const chainId = addHexPrefix(new BigNumber(Number(tx.chainId)).toString(16));
    return new CgldTransactionData(
      new CeloTransaction({
        nonce: addHexPrefix(new BigNumber(tx.nonce).toString(16)),
        to: tx.to,
        gasPrice: addHexPrefix(new BigNumber(tx.gasPrice).toString(16)),
        gasLimit: addHexPrefix(new BigNumber(tx.gasLimit).toString(16)),
        value: addHexPrefix(new BigNumber(tx.value).toString(16)),
        data: tx.data === '0x' ? '' : tx.data,
        from: tx.from,
        s: tx.s,
        r: tx.r,
        v: tx.v || chainId,
      }),
    );
  }

  async sign(keyPair: KeyPair) {
    const privateKey = addHexPrefix(keyPair.getKeys().prv as string);
    const data = this.toJson();
    const rawTransaction = await signTransaction(data, privateKey);
    rawTransaction.tx.data = data.data;
    rawTransaction.tx.gasLimit = rawTransaction.tx.gas;
    this.tx = new CeloTransaction(rawTransaction.tx);
    this.tx.sign(toBuffer(privateKey));
  }

  /** @inheritdoc */
  toJson(): TxData {
    const result: TxData = {
      nonce: bufferToInt(this.tx.nonce),
      gasPrice: new BigNumber(bufferToHex(this.tx.gasPrice), 16).toString(10),
      gasLimit: new BigNumber(bufferToHex(this.tx.gasLimit), 16).toString(10),
      value: this.tx.value.length === 0 ? '0' : new BigNumber(bufferToHex(this.tx.value), 16).toString(10),
<<<<<<< HEAD
      data: addHexPrefix(bufferToHex(this.tx.data).slice(2)),
=======
      data: bufferToHex(this.tx.data),
      id: addHexPrefix(bufferToHex(this.tx.hash())),
>>>>>>> f44b5240
    };

    if (this.tx.to && this.tx.to.length) {
      result.to = bufferToHex(this.tx.to);
    }

    if (this.tx.verifySignature()) {
      result.from = bufferToHex(this.tx.getSenderAddress());
    }

    const chainId = this.tx.getChainId();
    if (chainId) {
      result.chainId = chainId.toString();
    }

    if (this.tx.v && this.tx.v.length) {
      result.v = bufferToHex(this.tx.v);
    }

    if (this.tx.r && this.tx.r.length) {
      result.r = bufferToHex(this.tx.r);
    }

    if (this.tx.s && this.tx.s.length) {
      result.s = bufferToHex(this.tx.s);
    }

    return result;
  }

  /** @inheritdoc */
  toSerialized(): string {
    return addHexPrefix(this.tx.serialize().toString('hex'));
  }
}<|MERGE_RESOLUTION|>--- conflicted
+++ resolved
@@ -186,12 +186,8 @@
       gasPrice: new BigNumber(bufferToHex(this.tx.gasPrice), 16).toString(10),
       gasLimit: new BigNumber(bufferToHex(this.tx.gasLimit), 16).toString(10),
       value: this.tx.value.length === 0 ? '0' : new BigNumber(bufferToHex(this.tx.value), 16).toString(10),
-<<<<<<< HEAD
-      data: addHexPrefix(bufferToHex(this.tx.data).slice(2)),
-=======
       data: bufferToHex(this.tx.data),
       id: addHexPrefix(bufferToHex(this.tx.hash())),
->>>>>>> f44b5240
     };
 
     if (this.tx.to && this.tx.to.length) {
